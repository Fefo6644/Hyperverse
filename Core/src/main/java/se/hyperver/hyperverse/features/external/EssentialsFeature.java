--- conflicted
+++ resolved
@@ -33,15 +33,9 @@
 public class EssentialsFeature extends PluginFeature {
 
     @Override public void initializeFeature() {
-<<<<<<< HEAD
-
         Hyperverse.getPlugin(Hyperverse.class).getLogger().info("Using Essentials to provide safe-teleportation lookup.");
         Hyperverse.getApi().getServicePipeline().registerServiceImplementation(SafeTeleportService.class,
             new EssentialsSafeTeleportService(), Collections.emptyList());
-=======
-        Hyperverse.getPlugin(Hyperverse.class).getLogger().info("Using Essentials to provide safe-teleportation lookup.");
-        Hyperverse.getApi().registerService(SafeTeleportService.class, new EssentialsSafeTeleportService());
->>>>>>> 5a0ba383
     }
 
     private static class EssentialsSafeTeleportService implements SafeTeleportService {
