//
// Hyperverse - A Minecraft world management plugin
//
// This program is free software: you can redistribute it and/or modify
// it under the terms of the GNU General Public License as published by
// the Free Software Foundation, either version 3 of the License, or
// (at your option) any later version.
//
// This program is distributed in the hope that it will be useful,
// but WITHOUT ANY WARRANTY; without even the implied warranty of
// MERCHANTABILITY or FITNESS FOR A PARTICULAR PURPOSE.  See the
// GNU General Public License for more details.
//
// You should have received a copy of the GNU General Public License
// along with this program. If not, see <http://www.gnu.org/licenses/>.
//

package com.intellectualsites.hyperverse;

import com.google.inject.Guice;
import com.google.inject.Injector;
import com.google.inject.Singleton;
import com.google.inject.Stage;
import com.intellectualsites.hyperverse.commands.HyperCommandManager;
import com.intellectualsites.hyperverse.configuration.HyperConfiguration;
import com.intellectualsites.hyperverse.configuration.Messages;
import com.intellectualsites.hyperverse.database.HyperDatabase;
import com.intellectualsites.hyperverse.listeners.PlayerListener;
import com.intellectualsites.hyperverse.listeners.WorldListener;
import com.intellectualsites.hyperverse.modules.HyperverseModule;
import com.intellectualsites.hyperverse.modules.TaskChainModule;
import com.intellectualsites.hyperverse.world.WorldManager;
import com.typesafe.config.ConfigParseOptions;
import com.typesafe.config.ConfigRenderOptions;
import ninja.leaping.configurate.ConfigurationNode;
import ninja.leaping.configurate.ConfigurationOptions;
import ninja.leaping.configurate.commented.CommentedConfigurationNode;
import ninja.leaping.configurate.hocon.HoconConfigurationLoader;
import ninja.leaping.configurate.loader.AbstractConfigurationLoader;
import org.bstats.bukkit.Metrics;
import org.bukkit.plugin.java.JavaPlugin;

import java.io.IOException;
import java.nio.file.Files;
import java.nio.file.Path;
import java.util.ArrayList;
import java.util.Collection;
import java.util.Map;

/**
 * Plugin main class
 */
@Singleton public final class Hyperverse extends JavaPlugin {

    public static final int BSTATS_ID = 7177;

    private WorldManager worldManager;
    private Injector injector;
    private HyperDatabase hyperDatabase;

    @Override public void onEnable() {
        // Disgusting try-catch mess below, but Guice freaks out completely if it encounters
        // any errors, and is unable to report them because of the plugin class loader
<<<<<<< HEAD

        try {
            this.injector = Guice.createInjector(Stage.PRODUCTION, new HyperverseModule(), new TaskChainModule(this));
        } catch (final Exception e) {
            e.printStackTrace();
        }

=======
        if (!this.getDataFolder().exists()) {
            if (!this.getDataFolder().mkdir()) {
                throw new RuntimeException("Could not create Hyperverse main directory");
            }
        }

        try {
            this.injector = Guice.createInjector(Stage.PRODUCTION, new HyperverseModule(), new TaskChainModule(this));
        } catch (final Exception e) {
            e.printStackTrace();
        }

        if (!this.loadMessages()) {
            getLogger().severe("Failed to load messages");
        }

        if (!this.loadConfiguration()) {
            getLogger().severe("Failed to load configuration file. Disabling!");
            this.getServer().getPluginManager().disablePlugin(this);
            return;
        }

        if (!this.loadDatabase()) {
            getLogger().severe("Failed to connect to the database. Disabling!");
            this.getServer().getPluginManager().disablePlugin(this);
            return;
        }

        if (!this.loadWorldManager()) {
            getLogger().severe("Failed to load world manager. Disabling!");
            try {
                this.worldManager = injector.getInstance(WorldManager.class);
                this.worldManager.loadWorlds();
            } catch (final Exception e) {
                e.printStackTrace();
            }
        }

        // Register events
        try {
            this.getServer().getPluginManager().registerEvents(injector.getInstance(WorldListener.class), this);
            this.getServer().getPluginManager().registerEvents(injector.getInstance(PlayerListener.class), this);
        } catch (final Exception e) {
            e.printStackTrace();
        }

        // Create the command manager instance
        try {
            injector.getInstance(HyperCommandManager.class);
        } catch (final Exception e) {
            e.printStackTrace();
        }

        // Initialize bStats metrics tracking
        new Metrics(this, BSTATS_ID);
    }

    @Override public void onDisable() {
        this.hyperDatabase.attemptClose();
    }

    private boolean loadConfiguration() {
>>>>>>> 108de6af
        try {
            final HyperConfiguration hyperConfiguration = this.injector.getInstance(HyperConfiguration.class);
            this.getLogger().info("§6Hyperverse Options");
            this.getLogger().info("§8- §7use persistent locations? " + hyperConfiguration.shouldPersistLocations());
            this.getLogger().info("§8- §7keep spawns loaded? " + hyperConfiguration.shouldKeepSpawnLoaded());
            this.getLogger().info("§8- §7should detect worlds? " + hyperConfiguration.shouldImportAutomatically());
            this.getLogger().info("§8- §7should separate player profiles? " + hyperConfiguration.shouldGroupProfiles());
        } catch (final Exception e) {
            e.printStackTrace();
<<<<<<< HEAD
        }
=======
            return false;
        }
        return true;
    }

    private boolean loadWorldManager() {
        try {
            this.worldManager = injector.getInstance(WorldManager.class);
            this.worldManager.loadWorlds();
        } catch (final Exception e) {
            e.printStackTrace();
            return false;
        }
        return true;
    }

    private boolean loadDatabase() {
        try {
            this.hyperDatabase = injector.getInstance(HyperDatabase.class);
            if (!this.hyperDatabase.attemptConnect()) {
                getLogger().severe("Failed to connect to database...");
                return false;
            }
        } catch (final Exception e) {
            e.printStackTrace();
            return false;
        }
        return true;
    }
>>>>>>> 108de6af

    private boolean loadMessages() {
        // Message configuration
        final Path messagePath = this.getDataFolder().toPath().resolve("messages.conf");
        final AbstractConfigurationLoader<CommentedConfigurationNode> loader = HoconConfigurationLoader
            .builder()
            .setParseOptions(ConfigParseOptions.defaults().setClassLoader(this.getClass().getClassLoader()))
            .setRenderOptions(ConfigRenderOptions.defaults()
                .setComments(true)
                .setFormatted(true)
                .setOriginComments(false)
                .setJson(false))
            .setDefaultOptions(ConfigurationOptions.defaults()).setPath(messagePath).build();

        ConfigurationNode translationNode;
        try {
            translationNode = loader.load();
        } catch (IOException e) {
            e.printStackTrace();
            translationNode = loader.createEmptyNode();
        }

        if (!Files.exists(messagePath)) {
            try {
                Files.createFile(messagePath);
            } catch (IOException e) {
                e.printStackTrace();
                return false;
            }
        }

        final Map<String, String> messages = Messages.getConfiguredMessages();
        final Collection<String> messageKeys = new ArrayList<>(messages.keySet());
        for (final String key : messageKeys) {
            final ConfigurationNode messageNode = translationNode.getNode(key);
            if (messageNode.isVirtual()) {
                messageNode.setValue(messages.get(key));
            } else {
                messages.put(key, messageNode.getString());
            }
        }
        try {
            loader.save(translationNode);
        } catch (IOException e) {
            e.printStackTrace();
            return false;
        }
<<<<<<< HEAD

        // Load the database
        try {
            this.hyperDatabase = injector.getInstance(HyperDatabase.class);
            if (!this.hyperDatabase.attemptConnect()) {
                getLogger().severe("Failed to connect to database...");
            }
        } catch (final Exception e) {
            e.printStackTrace();
        }

        // Load the world manager
        try {
            this.worldManager = injector.getInstance(WorldManager.class);
            this.worldManager.loadWorlds();
        } catch (final Exception e) {
            e.printStackTrace();
        }

        // Register events
        try {
            this.getServer().getPluginManager().registerEvents(injector.getInstance(WorldListener.class), this);
            this.getServer().getPluginManager().registerEvents(injector.getInstance(PlayerListener.class), this);
        } catch (final Exception e) {
            e.printStackTrace();
        }

        // Create the command manager instance
        try {
            injector.getInstance(HyperCommandManager.class);
        } catch (final Exception e) {
            e.printStackTrace();
        }

        // Initialize bStats metrics tracking
        new Metrics(this, BSTATS_ID);
    }

    @Override public void onDisable() {
        this.hyperDatabase.attemptClose();
=======
        return true;
>>>>>>> 108de6af
    }

}<|MERGE_RESOLUTION|>--- conflicted
+++ resolved
@@ -61,15 +61,6 @@
     @Override public void onEnable() {
         // Disgusting try-catch mess below, but Guice freaks out completely if it encounters
         // any errors, and is unable to report them because of the plugin class loader
-<<<<<<< HEAD
-
-        try {
-            this.injector = Guice.createInjector(Stage.PRODUCTION, new HyperverseModule(), new TaskChainModule(this));
-        } catch (final Exception e) {
-            e.printStackTrace();
-        }
-
-=======
         if (!this.getDataFolder().exists()) {
             if (!this.getDataFolder().mkdir()) {
                 throw new RuntimeException("Could not create Hyperverse main directory");
@@ -132,7 +123,6 @@
     }
 
     private boolean loadConfiguration() {
->>>>>>> 108de6af
         try {
             final HyperConfiguration hyperConfiguration = this.injector.getInstance(HyperConfiguration.class);
             this.getLogger().info("§6Hyperverse Options");
@@ -142,9 +132,6 @@
             this.getLogger().info("§8- §7should separate player profiles? " + hyperConfiguration.shouldGroupProfiles());
         } catch (final Exception e) {
             e.printStackTrace();
-<<<<<<< HEAD
-        }
-=======
             return false;
         }
         return true;
@@ -174,7 +161,6 @@
         }
         return true;
     }
->>>>>>> 108de6af
 
     private boolean loadMessages() {
         // Message configuration
@@ -222,50 +208,7 @@
             e.printStackTrace();
             return false;
         }
-<<<<<<< HEAD
-
-        // Load the database
-        try {
-            this.hyperDatabase = injector.getInstance(HyperDatabase.class);
-            if (!this.hyperDatabase.attemptConnect()) {
-                getLogger().severe("Failed to connect to database...");
-            }
-        } catch (final Exception e) {
-            e.printStackTrace();
-        }
-
-        // Load the world manager
-        try {
-            this.worldManager = injector.getInstance(WorldManager.class);
-            this.worldManager.loadWorlds();
-        } catch (final Exception e) {
-            e.printStackTrace();
-        }
-
-        // Register events
-        try {
-            this.getServer().getPluginManager().registerEvents(injector.getInstance(WorldListener.class), this);
-            this.getServer().getPluginManager().registerEvents(injector.getInstance(PlayerListener.class), this);
-        } catch (final Exception e) {
-            e.printStackTrace();
-        }
-
-        // Create the command manager instance
-        try {
-            injector.getInstance(HyperCommandManager.class);
-        } catch (final Exception e) {
-            e.printStackTrace();
-        }
-
-        // Initialize bStats metrics tracking
-        new Metrics(this, BSTATS_ID);
-    }
-
-    @Override public void onDisable() {
-        this.hyperDatabase.attemptClose();
-=======
-        return true;
->>>>>>> 108de6af
+        return true;
     }
 
 }